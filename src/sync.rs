use crate::errors::*;
use crate::thread_replies::*;
use egg_mode::tweet::Tweet;
use egg_mode_text::character_count;
use elefren::entities::status::Status;
use regex::Regex;
use std::collections::HashSet;
use std::fs;

// Represents new status updates that should be posted to Twitter (tweets) and
// Mastodon (toots).
#[derive(Debug, Clone)]
pub struct StatusUpdates {
    pub tweets: Vec<NewStatus>,
    pub toots: Vec<NewStatus>,
}

// A new status for posting. Optionally has links to media (images) that should
// be attached.
#[derive(Debug, Clone)]
pub struct NewStatus {
    pub text: String,
    pub attachments: Vec<NewMedia>,
    // A list of further statuses that are new replies to this new status. Used
    // to sync threads.
    pub replies: Vec<NewStatus>,
    // This new status could be part of a thread, post it in reply to an
    // existing already synced status.
    pub in_reply_to_id: Option<u64>,
    // The original post ID on the source status.
    pub original_id: u64,
}

#[derive(Debug, Clone)]
pub struct NewMedia {
    pub attachment_url: String,
    pub alt_text: Option<String>,
}

#[derive(Debug, Clone)]
pub struct SyncOptions {
    pub sync_reblogs: bool,
    pub sync_retweets: bool,
    pub sync_hashtag_twitter: Option<String>,
    pub sync_hashtag_mastodon: Option<String>,
}

pub fn determine_posts(
    mastodon_statuses: &[Status],
    twitter_statuses: &[Tweet],
    options: &SyncOptions,
) -> StatusUpdates {
    let mut updates = StatusUpdates {
        tweets: Vec::new(),
        toots: Vec::new(),
    };
    'tweets: for tweet in twitter_statuses {
        // Skip replies, they are handled in determine_thread_replies().
        if let Some(_user_id) = &tweet.in_reply_to_user_id {
            continue;
        }

        if tweet.retweeted == Some(true) && !options.sync_retweets {
            // Skip retweets when sync_retweets is disabled
            continue;
        }

        for toot in mastodon_statuses {
            // If the tweet already exists we can stop here and know that we are
            // synced.
            if toot_and_tweet_are_equal(toot, tweet) {
                break 'tweets;
            }
        }

        // The tweet is not on Mastodon yet, check if we should post it.
        // Fetch the tweet text into a String object
        let decoded_tweet = tweet_unshorten_decode(tweet);

        // Check if hashtag filtering is enabled and if the tweet matches.
        if let Some(sync_hashtag) = &options.sync_hashtag_twitter {
            if !sync_hashtag.is_empty() && !decoded_tweet.contains(sync_hashtag) {
                // Skip if a sync hashtag is set and the string doesn't match.
                continue;
            }
        }

        updates.toots.push(NewStatus {
            text: decoded_tweet,
            attachments: tweet_get_attachments(tweet),
            replies: Vec::new(),
            in_reply_to_id: None,
            original_id: tweet.id,
        });
    }

    'toots: for toot in mastodon_statuses {
        // Skip replies, thread syncing not supported yet.
        if let Some(_id) = &toot.in_reply_to_id {
            continue;
        }

        if toot.reblog.is_some() && !options.sync_reblogs {
            // Skip reblogs when sync_reblogs is disabled
            continue;
        }
        let fulltext = mastodon_toot_get_text(toot);
        // If this is a reblog/boost then take the URL to the original toot.
        let post = match &toot.reblog {
            None => tweet_shorten(&fulltext, &toot.url),
            Some(reblog) => tweet_shorten(&fulltext, &reblog.url),
        };
        // Skip direct toots to other Mastodon users, even if they are public.
        if post.starts_with('@') {
            continue;
        }

        for tweet in twitter_statuses {
            // If the toot already exists we can stop here and know that we are
            // synced.
            if toot_and_tweet_are_equal(toot, tweet) {
                break 'toots;
            }
        }

        // The toot is not on Twitter yet, check if we should post it.
        // Check if hashtag filtering is enabled and if the tweet matches.
        if let Some(sync_hashtag) = &options.sync_hashtag_mastodon {
            if !sync_hashtag.is_empty() && !fulltext.contains(sync_hashtag) {
                // Skip if a sync hashtag is set and the string doesn't match.
                continue;
            }
        }

        updates.tweets.push(NewStatus {
            text: post,
            attachments: toot_get_attachments(toot),
            replies: Vec::new(),
            in_reply_to_id: None,
            // Assume that Mastodon always uses u64 wrapped in String.
            original_id: toot.id.parse().unwrap(),
        });
    }

    determine_thread_replies(mastodon_statuses, twitter_statuses, options, &mut updates);

    updates
}

// Returns true if a Mastodon toot and a Twitter tweet are considered equal.
pub fn toot_and_tweet_are_equal(toot: &Status, tweet: &Tweet) -> bool {
    // Strip markup from Mastodon toot.
    let toot_text = mastodon_toot_get_text(toot);
    let mut toot_compare = toot_text.to_lowercase();
    // Remove http:// and https:// for comparing because Twitter sometimes adds
    // those randomly.
    toot_compare = toot_compare.replace("http://", "");
    toot_compare = toot_compare.replace("https://", "");
    // Replace those ugly t.co URLs in the tweet text.
    let tweet_text = tweet_unshorten_decode(tweet);
    let mut tweet_compare = tweet_text.to_lowercase();
    tweet_compare = tweet_compare.replace("http://", "");
    tweet_compare = tweet_compare.replace("https://", "");

    if toot_compare == tweet_compare {
        return true;
    }
    // Mastodon allows up to 500 characters, so we might need to shorten the
    // toot. If this is a reblog/boost then take the URL to the original toot.
    let shortened_toot = match &toot.reblog {
        None => tweet_shorten(&toot_text, &toot.url),
        Some(reblog) => tweet_shorten(&toot_text, &reblog.url),
    };
    let mut shortened_toot_compare = shortened_toot.to_lowercase();
    shortened_toot_compare = shortened_toot_compare.replace("http://", "");
    shortened_toot_compare = shortened_toot_compare.replace("https://", "");

    if shortened_toot_compare == tweet_compare {
        return true;
    }

    // Support for old posts that started with "RT @username:", we consider them
    // equal to "RT username:".
    if tweet_compare.starts_with("rt @") {
        let old_rt = tweet_compare.replacen("rt @", "rt ", 1);
        if old_rt == toot_compare || old_rt == shortened_toot_compare {
            return true;
        }
    }
    if toot_compare.starts_with("rt @") {
        let old_rt = toot_compare.replacen("rt @", "rt ", 1);
        if old_rt == tweet_compare {
            return true;
        }
    }
    if shortened_toot_compare.starts_with("rt @") {
        let old_rt = shortened_toot_compare.replacen("rt @", "rt ", 1);
        if old_rt == tweet_compare {
            return true;
        }
    }

    false
}

// Replace t.co URLs and HTML entity decode &amp;.
// Directly include quote tweets in the text.
pub fn tweet_unshorten_decode(tweet: &Tweet) -> String {
    // We need to cleanup the tweet text while passing the tweet around.
    let mut tweet = tweet.clone();

    if let Some(retweet) = &tweet.retweeted_status {
        tweet.text = format!(
            "RT {}: {}",
            retweet.clone().user.unwrap().screen_name,
            tweet_get_text_with_quote(&retweet)
        );
        tweet.entities.urls = retweet.entities.urls.clone();
        tweet.extended_entities = retweet.extended_entities.clone();
    }

    // Remove the last media link if there is one, we will upload attachments
    // directly to Mastodon.
    if let Some(media) = &tweet.extended_entities {
        for attachment in &media.media {
            tweet.text = tweet.text.replace(&attachment.url, "");
        }
    }
    tweet.text = tweet.text.trim().to_string();
    tweet.text = tweet_get_text_with_quote(&tweet);

    // Replace t.co URLs with the real links in tweets.
    for url in tweet.entities.urls {
        if let Some(expanded_url) = &url.expanded_url {
            tweet.text = tweet.text.replace(&url.url, &expanded_url);
        }
    }

    // Twitterposts have HTML entities such as &amp;, we need to decode them.
    dissolve::strip_html_tags(&tweet.text).join("")
}

// If this is a quote tweet then include the original text.
fn tweet_get_text_with_quote(tweet: &Tweet) -> String {
    match tweet.quoted_status {
        None => tweet.text.clone(),
        Some(ref quoted_tweet) => {
            // Prevent infinite quote tweets. We only want to include
            // the first level, so make sure that the original has any
            // quote tweet removed.
            let mut original = quoted_tweet.clone();
            original.quoted_status = None;
            let original_text = tweet_unshorten_decode(&original);
            let screen_name = original.user.unwrap().screen_name;
            let mut tweet_text = tweet.text.clone();

            // Remove quote link at the end of the tweet text.
            for url in &tweet.entities.urls {
                if let Some(expanded_url) = &url.expanded_url {
                    if expanded_url
                        == &format!(
                            "https://twitter.com/{}/status/{}",
                            screen_name, quoted_tweet.id
                        )
                    {
                        tweet_text = tweet_text.replace(&url.url, "").trim().to_string();
                    }
                }
            }

            format!(
                "{}

QT {}: {}",
                tweet_text, screen_name, original_text
            )
        }
    }
}

fn tweet_shorten(text: &str, toot_url: &Option<String>) -> String {
    let mut char_count = character_count(text, 23, 23);
    let re = Regex::new(r"[^\s]+$").unwrap();
    let mut shortened = text.trim().to_string();
    let mut with_link = shortened.clone();

    // Twitter should allow 280 characters, but their counting is unpredictable.
    // Use 40 characters less and hope it works ¯\_(ツ)_/¯
    while char_count > 240 {
        // Remove the last word.
        shortened = re.replace_all(&shortened, "").trim().to_string();
        if let Some(ref toot_url) = *toot_url {
            // Add a link to the toot that has the full text.
            with_link = shortened.clone() + "… " + toot_url;
        } else {
            with_link = shortened.clone();
        }
        let new_count = character_count(&with_link, 23, 23);
        char_count = new_count;
    }
    with_link
}

// Prefix boost toots with the author and strip HTML tags.
fn mastodon_toot_get_text(toot: &Status) -> String {
    let mut replaced = match toot.reblog {
        None => toot.content.clone(),
        Some(ref reblog) => format!("RT {}: {}", reblog.account.username, reblog.content),
    };
    replaced = replaced.replace("<br />", "\n");
    replaced = replaced.replace("<br>", "\n");
    replaced = replaced.replace("</p><p>", "\n\n");
    replaced = replaced.replace("<p>", "");
    dissolve::strip_html_tags(&replaced).join("")
}

// Ensure that sync posts have not been made before to prevent syncing loops.
// Use a cache file to temporarily store posts and compare them on the next
// invocation.
pub fn filter_posted_before(
    posts: StatusUpdates,
    post_cache: &HashSet<String>,
) -> Result<StatusUpdates> {
    // If there are no status updates then we don't need to check anything.
    if posts.toots.is_empty() && posts.tweets.is_empty() {
        return Ok(posts);
    }

    let mut filtered_posts = StatusUpdates {
        tweets: Vec::new(),
        toots: Vec::new(),
    };
    for tweet in posts.tweets {
        if post_cache.contains(&tweet.text) {
            println!(
                "Error: preventing double posting to Twitter: {}",
                tweet.text
            );
        } else {
            filtered_posts.tweets.push(tweet.clone());
        }
    }
    for toot in posts.toots {
        if post_cache.contains(&toot.text) {
            println!(
                "Error: preventing double posting to Mastodon: {}",
                toot.text
            );
        } else {
            filtered_posts.toots.push(toot.clone());
        }
    }

    Ok(filtered_posts)
}

// Read the JSON encoded cache file from disk or provide an empty default cache.
pub fn read_post_cache(cache_file: &str) -> HashSet<String> {
    match fs::read_to_string(cache_file) {
        Ok(json) => {
            match serde_json::from_str::<HashSet<String>>(&json) {
                Ok(cache) => {
                    // If the cache has more than 150 items already then empty it to not
                    // accumulate too many items and allow posting the same text at a
                    // later date.
                    if cache.len() > 150 {
                        HashSet::new()
                    } else {
                        cache
                    }
                }
                Err(_) => HashSet::new(),
            }
        }
        Err(_) => HashSet::new(),
    }
}

// Returns a list of direct links to attachments for download.
pub fn tweet_get_attachments(tweet: &Tweet) -> Vec<NewMedia> {
    let mut links = Vec::new();
    // Check if there are attachments directly on the tweet, otherwise try to
    // use attachments from retweets and quote tweets.
    let media = match &tweet.extended_entities {
        Some(media) => Some(media),
        None => {
            let mut retweet_media = None;
            if let Some(retweet) = &tweet.retweeted_status {
                if let Some(media) = &retweet.extended_entities {
                    retweet_media = Some(media);
                }
            } else if let Some(quote_tweet) = &tweet.quoted_status {
                if let Some(media) = &quote_tweet.extended_entities {
                    retweet_media = Some(media);
                }
            }
            retweet_media
        }
    };

    if let Some(media) = media {
        for attachment in &media.media {
            match &attachment.video_info {
                Some(video_info) => {
                    let mut bitrate = 0;
                    let mut media_url = "".to_string();
                    // Use the video variant with the highest bitrate.
                    for variant in &video_info.variants {
                        if let Some(video_bitrate) = variant.bitrate {
                            if video_bitrate > bitrate {
                                bitrate = video_bitrate;
                                media_url = variant.url.clone();
                            }
                        }
                    }
                    links.push(NewMedia {
                        attachment_url: media_url,
                        alt_text: attachment.ext_alt_text.clone(),
                    });
                }
                None => {
                    links.push(NewMedia {
                        attachment_url: attachment.media_url_https.clone(),
                        alt_text: attachment.ext_alt_text.clone(),
                    });
                }
            }
        }
    }
    links
}

// Returns a list of direct links to attachments for download.
fn toot_get_attachments(toot: &Status) -> Vec<NewMedia> {
    let mut links = Vec::new();
    let mut attachments = &toot.media_attachments;
    // If there are no attachments check if this is a boost and if there might
    // be some attachments there.
    if attachments.is_empty() {
        if let Some(boost) = &toot.reblog {
            attachments = &boost.media_attachments;
        }
    }
    for attachment in attachments {
        links.push(NewMedia {
            attachment_url: attachment.url.clone(),
            alt_text: attachment.description.clone(),
        });
    }
    links
}

#[cfg(test)]
pub mod tests {

    use super::*;
    use chrono::Utc;
    use egg_mode::entities::ResizeMode::{Crop, Fit};
    use egg_mode::entities::VideoInfo;
    use egg_mode::entities::VideoVariant;
    use egg_mode::entities::{
        HashtagEntity, MediaEntity, MediaSize, MediaSizes, MediaType, UrlEntity,
    };
    use egg_mode::tweet::{ExtendedTweetEntities, TweetEntities, TweetSource};
    use egg_mode::user::{TwitterUser, UserEntities, UserEntityDetail};

    static DEFAULT_SYNC_OPTIONS: SyncOptions = SyncOptions {
        sync_reblogs: true,
        sync_retweets: true,
        sync_hashtag_twitter: None,
        sync_hashtag_mastodon: None,
    };

    #[test]
    fn tweet_shortening() {
        let toot = "#MASTODON POST PRIVACY - who can see your post?

PUBLIC 🌏 Anyone can see and boost your post everywhere.

UNLISTED 🔓 ✅ Tagged people
✅ Followers
✅ People who look for it
❌ Local and federated timelines
✅ Boostable

FOLLOWERS ONLY 🔐 ✅ Tagged people
✅ Followers
❌ People who look for it
❌ Local and federated timelines
❌ Boostable

DIRECT MESSAGE ✉️
✅ Tagged people
❌ Followers
❌ People who look for it
❌ Local and federated timelines
❌ Boostable

https://cybre.space/media/J-amFmXPvb_Mt7toGgs #tutorial #howto
";
        let shortened_for_twitter = tweet_shorten(
            toot,
            &Some("https://mastodon.social/@klausi/98999025586548863".to_string()),
        );
        assert_eq!(
            shortened_for_twitter,
            "#MASTODON POST PRIVACY - who can see your post?

PUBLIC 🌏 Anyone can see and boost your post everywhere.

UNLISTED 🔓 ✅ Tagged people
✅ Followers
✅ People who look for it
❌ Local and federated timelines
✅ Boostable… https://mastodon.social/@klausi/98999025586548863"
        );
    }

    // Test that if a long Mastodon toot already exists as short version on
    // Twitter that it is not posted again.
    #[test]
    fn short_version_on_twitter() {
        let mut status = get_mastodon_status();
        let long_toot = "test test test test test test test test test test test test test
        test test test test test test test test test test test test test
        test test test test test test test test test test test test test
        test test test test test test test test test test test test test
        test test test test";
        status.content = long_toot.to_string();

        let mut tweet = get_twitter_status();
        tweet.text = tweet_shorten(long_toot, &status.url);

        let tweets = vec![tweet];
        let statuses = vec![status];
        let posts = determine_posts(&statuses, &tweets, &DEFAULT_SYNC_OPTIONS);
        assert!(posts.toots.is_empty());
        assert!(posts.tweets.is_empty());
    }

    // Test an over long post of 280 characters that is the exact same on both
    // Mastodon and Twitter. No sync work necessary.
    #[test]
    fn over_long_status_on_both() {
        let mut status = get_mastodon_status();
        let long_toot = "test test test test test test test test test test test test test
        test test test test test test test test test test test test test
        test test test test test test test test test test test test test
        test test test test test test test test test test test test test
        test test test test";
        status.content = long_toot.to_string();

        let mut tweet = get_twitter_status();
        tweet.text = long_toot.to_string();

        let tweets = vec![tweet];
        let statuses = vec![status];
        let posts = determine_posts(&statuses, &tweets, &DEFAULT_SYNC_OPTIONS);
        assert!(posts.toots.is_empty());
        assert!(posts.tweets.is_empty());
    }

    // Test that Mastodon status text is posted HTML entity decoded to Twitter.
    // &amp; => &
    #[test]
    fn mastodon_html_decode() {
        let mut status = get_mastodon_status();
        status.content = "<p>You &amp; me!</p>".to_string();
        let posts = determine_posts(&vec![status], &Vec::new(), &DEFAULT_SYNC_OPTIONS);
        assert_eq!(posts.tweets[0].text, "You & me!");
    }

    // Test that Twitter status text is posted HTML entity decoded to Mastodon.
    // &amp; => &
    #[test]
    fn twitter_html_decode() {
        let mut status = get_twitter_status();
        status.text = "You &amp; me!".to_string();
        let posts = determine_posts(&Vec::new(), &vec![status], &DEFAULT_SYNC_OPTIONS);
        assert_eq!(posts.toots[0].text, "You & me!");
    }

    // Test that a boost on Mastodon is prefixed with "RT username:" when posted
    // to Twitter.
    #[test]
    fn mastodon_boost() {
        let mut reblog = get_mastodon_status();
        reblog.content = "<p>Some example toooot!</p>".to_string();
        let mut status = get_mastodon_status();
        status.reblog = Some(Box::new(reblog));
        status.reblogged = Some(true);

        let posts = determine_posts(&vec![status], &Vec::new(), &DEFAULT_SYNC_OPTIONS);
        assert_eq!(posts.tweets[0].text, "RT example: Some example toooot!");
    }

    // Test that the URL from the original toot is used in a long boost.
    #[test]
    fn mastodon_boost_url() {
        let mut reblog = get_mastodon_status();
        reblog.content = "longer than 280 characters longer than 280 characters longer than 280 characters longer than 280 characters longer than 280 characters longer than 280 characters longer than 280 characters longer than 280 characters longer than 280 characters".to_string();
        reblog.url = Some("https://example.com/a/b/c/5".to_string());
        let mut status = get_mastodon_status();
        status.reblog = Some(Box::new(reblog));
        status.reblogged = Some(true);

        let posts = determine_posts(&vec![status], &Vec::new(), &DEFAULT_SYNC_OPTIONS);
        assert_eq!(posts.tweets[0].text, "RT example: longer than 280 characters longer than 280 characters longer than 280 characters longer than 280 characters longer than 280 characters longer than 280 characters longer than 280 characters longer than… https://example.com/a/b/c/5");
    }

    // Test that the old "RT @username" prefix is considered equal to "RT
    // username:".
    #[test]
    fn old_rt_prefix() {
        let mut reblog = get_mastodon_status();
        reblog.content = "<p>Some example toooot!</p>".to_string();
        let mut status = get_mastodon_status();
        status.reblog = Some(Box::new(reblog));
        status.reblogged = Some(true);

        let mut tweet = get_twitter_status();
        tweet.text = "RT @example: Some example toooot!".to_string();

        let tweets = vec![tweet];
        let statuses = vec![status];
        let posts = determine_posts(&statuses, &tweets, &DEFAULT_SYNC_OPTIONS);
        assert!(posts.toots.is_empty());
        assert!(posts.tweets.is_empty());
    }

    // Test that the tweet/toot comparison is not case sensitive.
    #[test]
    fn case_insensitive() {
        let mut status = get_mastodon_status();
        status.content = "Casing different @Yes".to_string();
        let mut tweet = get_twitter_status();
        tweet.text = "casing Different @yes".to_string();
        assert!(toot_and_tweet_are_equal(&status, &tweet));

        let long_toot = "Test test test test test test test test test test test test test
        test test test test test test test test test test test test test
        test test test test test test test test test test test test test
        test test test test test test test test test test test test test
        test test test test";
        status.content = long_toot.to_string();
        tweet.text = tweet_shorten(long_toot, &status.url).to_lowercase();
        assert!(toot_and_tweet_are_equal(&status, &tweet));
    }

    // Test that direct toots starting with "@" are not copied to twitter.
    #[test]
    fn direct_toot() {
        let mut status = get_mastodon_status();
        status.content = "@Test Hello! http://example.com".to_string();
        let tweets = Vec::new();
        let statuses = vec![status];
        let posts = determine_posts(&statuses, &tweets, &DEFAULT_SYNC_OPTIONS);
        assert!(posts.toots.is_empty());
        assert!(posts.tweets.is_empty());
    }

    // Test that toots starting with umlauts like Ö do not panic.
    #[test]
    fn umlaut_toot() {
        let mut status = get_mastodon_status();
        status.content = "Österreich".to_string();
        let tweets = Vec::new();
        let statuses = vec![status];
        let posts = determine_posts(&statuses, &tweets, &DEFAULT_SYNC_OPTIONS);
        assert!(posts.toots.is_empty());
        assert_eq!(posts.tweets[0].text, "Österreich");
    }

    // Test that posting something looking like a URL/domain is considered
    // equal coming back from Twitter.
    #[test]
    fn urls_in_posts() {
        let mut status = get_mastodon_status();
        status.content = "<p>What happened to the bofa.lol instance? <a href=\"https://mastodon.social/tags/mastodon\" class=\"mention hashtag\" rel=\"tag\">#<span>mastodon</span></a></p>".to_string();
        let mut tweet = get_twitter_status();
        tweet.text = "What happened to the https://t.co/OxEvHBajwd instance? #mastodon".to_string();
        tweet.entities = TweetEntities {
            hashtags: vec![HashtagEntity {
                range: (55, 64),
                text: "mastodon".to_string(),
            }],
            symbols: Vec::new(),
            urls: vec![UrlEntity {
                display_url: "bofa.lol".to_string(),
                expanded_url: Some("http://bofa.lol".to_string()),
                range: (21, 44),
                url: "https://t.co/OxEvHBajwd".to_string(),
            }],
            user_mentions: Vec::new(),
            media: None,
        };

        assert!(toot_and_tweet_are_equal(&status, &tweet));
    }

    // Test that if there are pictures in a tweet that they are attached as
    // media files to the Mastodon toot.
    #[test]
    fn pictures_in_tweet() {
        let tweets = vec![get_twitter_status_media()];
        let statuses = Vec::new();
        let posts = determine_posts(&statuses, &tweets, &DEFAULT_SYNC_OPTIONS);

        let status = &posts.toots[0];
        assert_eq!(status.text, "Verhalten bei #Hausdurchsuchung");
        assert_eq!(
            status.attachments[0].attachment_url,
            "https://pbs.twimg.com/media/Du70iGVUcAMgBp6.jpg"
        );
        assert_eq!(
            status.attachments[0].alt_text,
            Some("Accessibility text".to_string())
        );
    }

    // Test that attached videos are posted directly to Mastodon.
    #[test]
    fn video_in_tweet() {
        let tweet = get_twitter_status_video();
        let tweets = vec![tweet];
        let statuses = Vec::new();
        let posts = determine_posts(&statuses, &tweets, &DEFAULT_SYNC_OPTIONS);

        let status = &posts.toots[0];
        assert_eq!(status.text, "Verhalten bei #Hausdurchsuchung");
        assert_eq!(
            status.attachments[0].attachment_url,
            "https://video.twimg.com/ext_tw_video/869317980307415040/pu/vid/720x1280/octt5pFbISkef8RB.mp4"
        );
        assert_eq!(
            status.attachments[0].alt_text,
            Some("Accessibility text".to_string())
        );
    }

    // Test that if there are pictures in a toot that they are attached as
    // media files to the tweet.
    #[test]
    fn pictures_in_toot() {
        let statuses = vec![get_mastodon_status_media()];
        let tweets = Vec::new();
        let posts = determine_posts(&statuses, &tweets, &DEFAULT_SYNC_OPTIONS);

        let tweet = &posts.tweets[0];
        assert_eq!(tweet.text, "test image");
        assert_eq!(
            tweet.attachments[0].attachment_url,
            "https://files.mastodon.social/media_attachments/files/011/514/042/original/e046a3fb6a71a07b.jpg"
        );
        assert_eq!(
            tweet.attachments[0].alt_text,
            Some("Test image from a TV screen".to_string())
        );
    }

    // Test retweets that have attachments.
    #[test]
    fn picture_in_retweet() {
        let mut retweet = get_twitter_status();
        retweet.retweeted = Some(true);
        let mut original_tweet = get_twitter_status_media();
        original_tweet.user = Some(Box::new(get_twitter_user()));
        retweet.retweeted_status = Some(Box::new(original_tweet));

        let tweets = vec![retweet];
        let toots = Vec::new();
        let posts = determine_posts(&toots, &tweets, &DEFAULT_SYNC_OPTIONS);

        let sync_toot = &posts.toots[0];
        assert_eq!(
            sync_toot.text,
            "RT test123: Verhalten bei #Hausdurchsuchung"
        );
        assert_eq!(
            sync_toot.attachments[0].attachment_url,
            "https://pbs.twimg.com/media/Du70iGVUcAMgBp6.jpg"
        );
    }

    // Test boosts that have attachments.
    #[test]
    fn picture_in_boost() {
        let original_toot = get_mastodon_status_media();
        let mut boost = get_mastodon_status();
        boost.reblog = Some(Box::new(original_toot));

        let tweets = Vec::new();
        let toots = vec![boost];
        let posts = determine_posts(&toots, &tweets, &DEFAULT_SYNC_OPTIONS);

        let sync_tweet = &posts.tweets[0];
        assert_eq!(sync_tweet.text, "RT example: test image");
        assert_eq!(sync_tweet.attachments[0].attachment_url, "https://files.mastodon.social/media_attachments/files/011/514/042/original/e046a3fb6a71a07b.jpg");
    }

    // Test that a quote tweet is directly embedded for posting to Mastodon.
    #[test]
    fn quote_tweet() {
        let mut quote_tweet = get_twitter_status();
        quote_tweet.text = "Quote tweet test https://t.co/MqIukRm3dG".to_string();
        quote_tweet.entities = TweetEntities {
            hashtags: Vec::new(),
            symbols: Vec::new(),
            urls: vec![UrlEntity {
                display_url: "twitter.com/test123/statu…".to_string(),
                expanded_url: Some(
                    "https://twitter.com/test123/status/1230906460160380928".to_string(),
                ),
                range: (21, 44),
                url: "https://t.co/MqIukRm3dG".to_string(),
            }],
            user_mentions: Vec::new(),
            media: None,
        };

        let mut original_tweet = get_twitter_status();
        original_tweet.text = "Original text".to_string();
        original_tweet.user = Some(Box::new(get_twitter_user()));
        original_tweet.id = 1230906460160380928;
        quote_tweet.quoted_status = Some(Box::new(original_tweet));

        let tweets = vec![quote_tweet];
        let toots = Vec::new();
        let posts = determine_posts(&toots, &tweets, &DEFAULT_SYNC_OPTIONS);

        let sync_toot = &posts.toots[0];
        assert_eq!(
            sync_toot.text,
            "Quote tweet test

QT test123: Original text"
        );
    }

    // Test that attachments on a quote tweet get synchronized.
    #[test]
    fn quote_tweet_attachments() {
        let mut quote_tweet = get_twitter_status_media();
        quote_tweet.text =
            "Quote tweet test https://t.co/MqIukRm3dG https://t.co/AhiyYybK1m".to_string();
        quote_tweet.entities = TweetEntities {
            hashtags: Vec::new(),
            symbols: Vec::new(),
            urls: vec![UrlEntity {
                display_url: "twitter.com/test123/statu…".to_string(),
                expanded_url: Some(
                    "https://twitter.com/test123/status/1230906460160380928".to_string(),
                ),
                range: (21, 44),
                url: "https://t.co/MqIukRm3dG".to_string(),
            }],
            user_mentions: Vec::new(),
            media: None,
        };

        let mut original_tweet = get_twitter_status();
        original_tweet.text = "Original text".to_string();
        original_tweet.user = Some(Box::new(get_twitter_user()));
        original_tweet.id = 1230906460160380928;
        quote_tweet.quoted_status = Some(Box::new(original_tweet));

        let tweets = vec![quote_tweet];
        let toots = Vec::new();
        let posts = determine_posts(&toots, &tweets, &DEFAULT_SYNC_OPTIONS);

        let sync_toot = &posts.toots[0];
        assert_eq!(
            sync_toot.text,
            "Quote tweet test

QT test123: Original text"
        );
        assert_eq!(
            sync_toot.attachments[0].attachment_url,
            "https://pbs.twimg.com/media/Du70iGVUcAMgBp6.jpg"
        );
    }

    // Test that attachments on the quote tweet original get synchronized.
    #[test]
    fn quote_tweet_attachments_original() {
        let mut quote_tweet = get_twitter_status();
        quote_tweet.text = "Quote tweet test https://t.co/MqIukRm3dG".to_string();
        quote_tweet.entities = TweetEntities {
            hashtags: Vec::new(),
            symbols: Vec::new(),
            urls: vec![UrlEntity {
                display_url: "twitter.com/test123/statu…".to_string(),
                expanded_url: Some(
                    "https://twitter.com/test123/status/1230906460160380928".to_string(),
                ),
                range: (21, 44),
                url: "https://t.co/MqIukRm3dG".to_string(),
            }],
            user_mentions: Vec::new(),
            media: None,
        };

        let mut original_tweet = get_twitter_status_media();
        original_tweet.user = Some(Box::new(get_twitter_user()));
        original_tweet.id = 1230906460160380928;
        quote_tweet.quoted_status = Some(Box::new(original_tweet));

        let tweets = vec![quote_tweet];
        let toots = Vec::new();
        let posts = determine_posts(&toots, &tweets, &DEFAULT_SYNC_OPTIONS);

        let sync_toot = &posts.toots[0];
        assert_eq!(
            sync_toot.text,
            "Quote tweet test

QT test123: Verhalten bei #Hausdurchsuchung"
        );
        assert_eq!(
            sync_toot.attachments[0].attachment_url,
            "https://pbs.twimg.com/media/Du70iGVUcAMgBp6.jpg"
        );
    }

    // Test that retweets are ignored when `sync_retweets` is `false`
    #[test]
    fn ignore_retweets() {
        let mut original_tweet = get_twitter_status();
        original_tweet.user = Some(Box::new(get_twitter_user()));
        original_tweet.id = 1230906460160380928;

        let mut retweet = get_twitter_status();
        retweet.user = Some(Box::new(get_twitter_user()));
        retweet.retweeted = Some(true);
        retweet.retweeted_status = Some(Box::new(original_tweet));

        let tweets = vec![retweet];
        let toots = Vec::new();
        let mut options = DEFAULT_SYNC_OPTIONS.clone();
        options.sync_retweets = false;

        let posts = determine_posts(&toots, &tweets, &options);
        assert!(posts.toots.is_empty());
        assert!(posts.tweets.is_empty());
    }

    // Test that quote tweets are synced when `sync_retweets=false`
    #[test]
    fn quote_tweets_are_synced_when_ignoring_retweets() {
        let mut original_tweet = get_twitter_status();
        original_tweet.text = "Original text".to_string();
        original_tweet.user = Some(Box::new(get_twitter_user()));
        original_tweet.id = 1230906460160380928;

        let mut quote_tweet = get_twitter_status();
        quote_tweet.text = "Quote tweet test".to_string();
        quote_tweet.quoted_status = Some(Box::new(original_tweet));

        let tweets = vec![quote_tweet];
        let toots = Vec::new();
        let mut options = DEFAULT_SYNC_OPTIONS.clone();
        options.sync_retweets = false;

        let posts = determine_posts(&toots, &tweets, &options);

        let sync_toot = &posts.toots[0];

        assert_eq!(
            sync_toot.text,
            "Quote tweet test

QT test123: Original text"
        );
    }

    // Test that reblogs are ignored when `sync_reblogs` is `false`
    #[test]
    fn ignore_reblogs() {
        let original_toot = get_mastodon_status();
        let mut boost = get_mastodon_status();
        boost.reblog = Some(Box::new(original_toot));

        let tweets = Vec::new();
        let toots = vec![boost];
        let mut options = DEFAULT_SYNC_OPTIONS.clone();
        options.sync_reblogs = false;

        let posts = determine_posts(&toots, &tweets, &options);
        assert!(posts.toots.is_empty());
        assert!(posts.tweets.is_empty());
    }

    // Test tagged posts are sent when hashtag is set
    #[test]
    fn tagged_posts_sent() {
        let mut status = get_mastodon_status();
        status.content = "Let's #tweet!".to_string();
        let mut tweet = get_twitter_status();
        tweet.text = "Let's #toot!".to_string();

        let mut options = DEFAULT_SYNC_OPTIONS.clone();
        options.sync_hashtag_twitter = Some("#toot".to_string());
        options.sync_hashtag_mastodon = Some("#tweet".to_string());

        let tweets = vec![tweet];
        let toots = vec![status];

        let posts = determine_posts(&toots, &tweets, &options);
        assert!(!posts.toots.is_empty());
        assert!(!posts.tweets.is_empty());
    }

    // Test posts without a tag are not sent
    #[test]
    fn ignore_untagged_posts() {
        let mut status = get_mastodon_status();
        status.content = "Let's NOT tweet!".to_string();
        let mut tweet = get_twitter_status();
        tweet.text = "Let's NOT toot!".to_string();

        let mut options = DEFAULT_SYNC_OPTIONS.clone();
        options.sync_hashtag_twitter = Some("#toot".to_string());
        options.sync_hashtag_mastodon = Some("#tweet".to_string());

        let tweets = vec![tweet];
        let toots = vec![status];

        let posts = determine_posts(&toots, &tweets, &options);
        assert!(posts.toots.is_empty());
        assert!(posts.tweets.is_empty());
    }

    // Test that a retweet of a quote tweet also includes the quoted text.
    #[test]
    fn retweet_quote_tweet() {
        let mut quote_tweet = get_twitter_status();
        quote_tweet.text = "Quote tweet test https://t.co/MqIukRm3dG".to_string();
        quote_tweet.entities = TweetEntities {
            hashtags: Vec::new(),
            symbols: Vec::new(),
            urls: vec![UrlEntity {
                display_url: "twitter.com/test123/statu…".to_string(),
                expanded_url: Some(
                    "https://twitter.com/test123/status/1230906460160380928".to_string(),
                ),
                range: (21, 44),
                url: "https://t.co/MqIukRm3dG".to_string(),
            }],
            user_mentions: Vec::new(),
            media: None,
        };
        quote_tweet.user = Some(Box::new(get_twitter_user()));

        let mut original_tweet = get_twitter_status();
        original_tweet.text = "Original text".to_string();
        original_tweet.user = Some(Box::new(get_twitter_user()));
        original_tweet.id = 1230906460160380928;
        quote_tweet.quoted_status = Some(Box::new(original_tweet));

        let mut retweet = get_twitter_status();
        retweet.user = Some(Box::new(get_twitter_user()));
        retweet.retweeted = Some(true);
        retweet.retweeted_status = Some(Box::new(quote_tweet));

        let tweets = vec![retweet];
        let toots = Vec::new();
        let posts = determine_posts(&toots, &tweets, &DEFAULT_SYNC_OPTIONS);

        let sync_toot = &posts.toots[0];
        assert_eq!(
            sync_toot.text,
            "RT test123: Quote tweet test

QT test123: Original text"
        );
    }

<<<<<<< HEAD
    pub fn get_mastodon_status() -> Status {
=======
    // Test that a Mastodon thread reply is not synced if there is no parent.
    #[test]
    fn mastodon_thread_reply() {
        let mut status = get_mastodon_status();
        status.in_reply_to_id = Some("1234".to_string());
        let toots = vec![status];

        let posts = determine_posts(&toots, &Vec::new(), &DEFAULT_SYNC_OPTIONS);
        assert!(posts.toots.is_empty());
        assert!(posts.tweets.is_empty());
    }

    fn get_mastodon_status() -> Status {
>>>>>>> 4dfe6f50
        read_mastodon_status("src/mastodon_status.json")
    }

    fn get_mastodon_status_media() -> Status {
        read_mastodon_status("src/mastodon_attach.json")
    }

    fn read_mastodon_status(file_name: &str) -> Status {
        let json = fs::read_to_string(file_name).unwrap();
        let status: Status = serde_json::from_str(&json).unwrap();
        status
    }

    pub fn get_twitter_status() -> Tweet {
        Tweet {
            coordinates: None,
            created_at: Utc::now(),
            current_user_retweet: None,
            display_text_range: None,
            entities: TweetEntities {
                hashtags: Vec::new(),
                symbols: Vec::new(),
                urls: Vec::new(),
                user_mentions: Vec::new(),
                media: None,
            },
            extended_entities: None,
            favorite_count: 0,
            favorited: None,
            filter_level: None,
            id: 123456,
            in_reply_to_user_id: None,
            in_reply_to_screen_name: None,
            in_reply_to_status_id: None,
            lang: None,
            place: None,
            possibly_sensitive: None,
            quoted_status_id: None,
            quoted_status: None,
            retweet_count: 0,
            retweeted: None,
            retweeted_status: None,
            source: None,
            text: "".to_string(),
            truncated: false,
            user: None,
            withheld_copyright: false,
            withheld_in_countries: None,
            withheld_scope: None,
        }
    }

    fn get_twitter_status_media() -> Tweet {
        Tweet {
            coordinates: None,
            created_at: Utc::now(),
            current_user_retweet: None,
            display_text_range: Some((0, 31)),
            entities: TweetEntities {
                hashtags: vec![HashtagEntity {
                    range: (14, 31),
                    text: "Hausdurchsuchung".to_string(),
                }],
                symbols: Vec::new(),
                urls: Vec::new(),
                user_mentions: Vec::new(),
                media: Some(vec![MediaEntity {
                    display_url: "pic.twitter.com/AhiyYybK1m".to_string(),
                    expanded_url: "https://twitter.com/_example_/status/1234567890/photo/1"
                        .to_string(),
                    id: 1076066227640889347,
                    range: (32, 55),
                    media_url: "http://pbs.twimg.com/media/Du70iGVUcAMgBp6.jpg".to_string(),
                    media_url_https: "https://pbs.twimg.com/media/Du70iGVUcAMgBp6.jpg".to_string(),
                    sizes: MediaSizes {
                        thumb: MediaSize {
                            w: 150,
                            h: 150,
                            resize: Crop,
                        },
                        small: MediaSize {
                            w: 612,
                            h: 680,
                            resize: Fit,
                        },
                        medium: MediaSize {
                            w: 716,
                            h: 795,
                            resize: Fit,
                        },
                        large: MediaSize {
                            w: 716,
                            h: 795,
                            resize: Fit,
                        },
                    },
                    source_status_id: None,
                    media_type: MediaType::Photo,
                    url: "https://t.co/AhiyYybK1m".to_string(),
                    video_info: None,
                    ext_alt_text: Some("Accessibility text".to_string()),
                }]),
            },
            extended_entities: Some(ExtendedTweetEntities {
                media: vec![MediaEntity {
                    display_url: "pic.twitter.com/AhiyYybK1m".to_string(),
                    expanded_url: "https://twitter.com/_example_/status/1234567890/photo/1"
                        .to_string(),
                    id: 1076066227640889347,
                    range: (32, 55),
                    media_url: "http://pbs.twimg.com/media/Du70iGVUcAMgBp6.jpg".to_string(),
                    media_url_https: "https://pbs.twimg.com/media/Du70iGVUcAMgBp6.jpg".to_string(),
                    sizes: MediaSizes {
                        thumb: MediaSize {
                            w: 150,
                            h: 150,
                            resize: Crop,
                        },
                        small: MediaSize {
                            w: 612,
                            h: 680,
                            resize: Fit,
                        },
                        medium: MediaSize {
                            w: 716,
                            h: 795,
                            resize: Fit,
                        },
                        large: MediaSize {
                            w: 716,
                            h: 795,
                            resize: Fit,
                        },
                    },
                    source_status_id: None,
                    media_type: MediaType::Photo,
                    url: "https://t.co/AhiyYybK1m".to_string(),
                    video_info: None,
                    ext_alt_text: Some("Accessibility text".to_string()),
                }],
            }),
            favorite_count: 0,
            favorited: Some(false),
            filter_level: None,
            id: 1234567890,
            in_reply_to_user_id: None,
            in_reply_to_screen_name: None,
            in_reply_to_status_id: None,
            lang: Some("de".to_string()),
            place: None,
            possibly_sensitive: Some(false),
            quoted_status_id: None,
            quoted_status: None,
            retweet_count: 0,
            retweeted: Some(false),
            retweeted_status: None,
            source: Some(TweetSource {
                name: "Twitter Web Client".to_string(),
                url: "http://twitter.com".to_string(),
            }),
            text: "Verhalten bei #Hausdurchsuchung https://t.co/AhiyYybK1m".to_string(),
            truncated: false,
            user: None,
            withheld_copyright: false,
            withheld_in_countries: None,
            withheld_scope: None,
        }
    }

    fn get_twitter_status_video() -> Tweet {
        // Reuse the media tweet and change it to video content.
        let mut tweet = get_twitter_status_media();
        // Set the attachment type to video.
        let media = tweet.entities.media.as_mut().unwrap();
        media[0].media_type = MediaType::Video;
        let extended_media = tweet.extended_entities.as_mut().unwrap();
        extended_media.media[0].media_type = MediaType::Video;

        extended_media.media[0].video_info = Some(VideoInfo {
            aspect_ratio: (9, 16),
            duration_millis: Some(10704),
            variants: vec![VideoVariant {
                bitrate: Some(320000),
                content_type: "video/mp4".parse().unwrap(),
                url: "https://video.twimg.com/ext_tw_video/869317980307415040/pu/vid/180x320/FMei8yCw7yc_Z7e-.mp4".to_string(),
            },
            VideoVariant {
                bitrate: Some(2176000),
                content_type: "video/mp4".parse().unwrap(),
                url: "https://video.twimg.com/ext_tw_video/869317980307415040/pu/vid/720x1280/octt5pFbISkef8RB.mp4".to_string(),
            },
            VideoVariant {
                bitrate: Some(832000),
                content_type: "video/mp4".parse().unwrap(),
                url: "https://video.twimg.com/ext_tw_video/869317980307415040/pu/vid/360x640/2OmqK74SQ9jNX8mZ.mp4".to_string(),
            },
            VideoVariant {
                bitrate: None,
                content_type: "application/x-mpegURL".parse().unwrap(),
                url: "https://video.twimg.com/ext_tw_video/869317980307415040/pu/pl/wcJQJ2nxiFU4ZZng.m3u8".to_string(),
            }],
        });
        tweet
    }

    pub fn get_twitter_user() -> TwitterUser {
        TwitterUser {
            contributors_enabled: false,
            created_at: Utc::now(),
            default_profile: false,
            default_profile_image: false,
            description: Some("test".to_string()),
            entities: UserEntities {
                description: UserEntityDetail { urls: Vec::new() },
                url: None,
            },
            favourites_count: 770,
            follow_request_sent: Some(false),
            followers_count: 1484,
            friends_count: 853,
            geo_enabled: false,
            id: 1,
            is_translator: false,
            lang: None,
            listed_count: 11,
            location: Some("Rustland".to_string()),
            name: "test user".to_string(),
            profile_background_color: "C0DEED".to_string(),
            profile_background_image_url: None,
            profile_background_image_url_https: None,
            profile_background_tile: Some(false),
            profile_banner_url: None,
            profile_image_url: "https://example.com".to_string(),
            profile_image_url_https: "https://example.com".to_string(),
            profile_link_color: "142DCF".to_string(),
            profile_sidebar_border_color: "C0DEED".to_string(),
            profile_sidebar_fill_color: "DDEEF6".to_string(),
            profile_text_color: "333333".to_string(),
            profile_use_background_image: true,
            protected: false,
            screen_name: "test123".to_string(),
            show_all_inline_media: None,
            status: None,
            statuses_count: 157,
            time_zone: None,
            url: None,
            utc_offset: None,
            verified: false,
            withheld_in_countries: None,
            withheld_scope: None,
        }
    }
}<|MERGE_RESOLUTION|>--- conflicted
+++ resolved
@@ -1076,9 +1076,6 @@
         );
     }
 
-<<<<<<< HEAD
-    pub fn get_mastodon_status() -> Status {
-=======
     // Test that a Mastodon thread reply is not synced if there is no parent.
     #[test]
     fn mastodon_thread_reply() {
@@ -1091,8 +1088,7 @@
         assert!(posts.tweets.is_empty());
     }
 
-    fn get_mastodon_status() -> Status {
->>>>>>> 4dfe6f50
+    pub fn get_mastodon_status() -> Status {
         read_mastodon_status("src/mastodon_status.json")
     }
 
